--- conflicted
+++ resolved
@@ -39,14 +39,18 @@
         default_config_files=["settings.conf"],
         description=f"""Read a collection of remote sites block list and dump out a
 mastodon 4.1 compatible `domain_blocks.csv` file. Optionally
-this will also add them to your own instance. Version {VERSION}"""
-        )
+this will also add them to your own instance. Version {VERSION}""",
+    )
     parser.add("-c", "--config", is_config_file=True, help="config file path")
     parser.add("-v", "--verbose", action="store_true", help="verbose mode")
     parser.add("-q", "--quiet", action="store_true", help="only report errors")
     parser.add("--app_key", help="your server's access key", env_var="APP_KEY")
     parser.add("--dry_run", action="store_true", help="just fetch and compare")
-<<<<<<< HEAD
+    parser.add(
+        "--allow",
+        default="allow.lst",
+        help="always allow the sites listed in this file, separated by new lines",
+    )
     parser.add(
         "--output",
         default="domain_blocks.csv",
@@ -54,18 +58,11 @@
         help="dump the collected list of sites to specified file",
     )
     parser.add("--home", help="your instance url", env_var="HOME_HOST")
-    parser.add(        "--log_level",
+    parser.add(
+        "--log_level",
         default="error",
         env_var="LOGGING",
         help="logging level [debug,info,warn,error]",
-=======
-    parser.add("--dump", help="dump the collected list of sites to specified file")
-    parser.add("--home", required=True, help="your instance url", env_var="HOME_HOST")
-    parser.add("--load", help="load the collected list of sites from specified file")
-    parser.add("--whitelist", help="allways allow these sites")
-    parser.add(
-        "--log_level", default="info", help="logging level [debug,info,warn,error]"
->>>>>>> 61e2699a
     )
     parser.add(
         "--remote",
@@ -78,28 +75,16 @@
     return settings
 
 
-<<<<<<< HEAD
 def merge(old: dict[str, dict], data: list[dict], origin: str) -> dict[str, dict]:
-=======
-def merge(old: dict[str, dict], data: list[dict], site: str) -> dict[str, dict]:
->>>>>>> 61e2699a
     """merge the new data set into the collection we've got so far"""
     for item in data:
         if not item.get("domain") or not item.get("severity"):
             raise Exception("data missing required elements")
         if "*" in item.get("domain"):
             continue
-<<<<<<< HEAD
         if origin:
             item["private_comment"] = f"from: {origin}"
         old[item.get("domain")] = item
-=======
-        old[item.get("domain")] = {
-            "severity": item.get("severity"),
-            "comment": item.get("comment"),
-            "site": site,
-        }
->>>>>>> 61e2699a
     return old
 
 
@@ -125,7 +110,7 @@
 
 
 def compare(
-    mine: dict[str, dict], theirs: dict[str, dict], whitelist: list[str]
+    mine: dict[str, dict], theirs: dict[str, dict], allow: list[str]
 ) -> dict[str, dict]:
     """find what we haven't added yet
 
@@ -135,8 +120,8 @@
     logging.info("Generating differences")
     missing = {}
     for key in theirs.keys():
-        if key in whitelist:
-            logging.info(f"skipping whitelisted {key}")
+        if key in allow:
+            logging.info(f"skipping allowed {key}")
             continue
         use = True
         for mkey in mine:
@@ -159,22 +144,14 @@
     url = f"https://{home}/api/v1/admin/domain_blocks"
     creds = f"Bearer {auth}"
     for key in diff.keys():
-        data = diff.get("key")
+        data = diff.get(key)
         args = {
             "domain": key,
-<<<<<<< HEAD
-            "severity": data.get("severity"),
-            "comment": data.get("comment"),
+            "severity": data.get("severity", "suspend"),
             "private_comment": data.get("private_comment"),
-=======
-            "severity": diff.get(key).get("severity"),
-            "private_comment": "from: " + diff.get(key).get("site"),
->>>>>>> 61e2699a
         }
         if diff.get(key).get("comment"):
             args["comment"] = diff.get(key).get("comment")
-        if diff.get(key).get("site"):
-            args["private_comment"] = "from: " + diff.get(key).get("site")
         body = urlencode(args)
         logging.debug(body)
         resp = requests.post(url=url, headers={"Authorization": creds}, data=body)
@@ -186,7 +163,6 @@
                 "Error updating blocks: {}:{}".format(resp.status_code, resp.text)
             )
     logging.info("Changes applied.")
-
 
 
 def get_log_level(args) -> int:
@@ -204,7 +180,7 @@
     return result
 
 
-def dump_csv(f: FileIO, sites_data: dict[str, dict]):
+def dump_csv(f: FileIO, sites_data: dict[str, dict], allow: list):
     """Dump the list as a Mastodon 4.1 compatible CSV.
 
     The `private_comment` may not import, but will show the origin of the block.
@@ -213,6 +189,9 @@
         "#domain,#severity,#reject_media,#reject_reports,#public_comment,#obfuscate\n"
     )
     for site, data in sorted(sites_data.items(), key=lambda t: t[0]):
+        if site in allow:
+            logging.info(f"skipping allowed {site}")
+            continue
         severity = data.get("severity") or "silence"
         row = [
             site,
@@ -229,18 +208,23 @@
     args = config()
     level = get_log_level(args)
     logging.basicConfig(encoding="utf-8", level=level)
-<<<<<<< HEAD
     my_data = {}
     logging.info("Collecting public block lists")
     sites_data = fetch(args.remote)
-
+    allow = []
+    if args.allow:
+        try:
+            with open(args.allow, "r") as f:
+                allow = [x.strip() for x in f.read().split("\n")]
+        except FileNotFoundError as e:
+            pass
     if args.output:
         logging.info(f"Outputing collected blocks to {args.output}")
         with open(args.output, "w") as f:
-            dump_csv(f, sites_data)
+            dump_csv(f, sites_data, allow)
     if args.home:
         my_data = fetch([args.home])
-        diff = compare(my_data, sites_data)
+        diff = compare(my_data, sites_data, allow)
         if not args.dry_run:
             if not args.app_key:
                 raise Exception(
@@ -249,33 +233,6 @@
             apply_diff(args.home, args.app_key, diff)
     if args.dry_run:
         print(json.dumps(diff, indent=2))
-=======
-    logging.debug(logging.getLevelName(level))
-    my_data = fetch([args.home])
-    # TODO: cache data to files
-    if args.load:
-        with open(args.load, "r") as f:
-            sites_data = json.loads(f.read())
-    else:
-        sites_data = fetch(args.remote)
-    if args.dump:
-        with open(args.dump, "w") as f:
-            f.write(json.dumps(sites_data))
-        return
-    whitelist = []
-    if args.whitelist:
-        with open(args.whitelist, "r") as f:
-            whitelist = [x.strip() for x in f.read().split("\n")]
-    diff = compare(my_data, sites_data, whitelist)
-    if diff:
-        if not args.dry_run:
-            apply_diff(args.home, args.app_key, diff)
-        else:
-            print(json.dumps(diff, indent=2))
->>>>>>> 61e2699a
-
-
-try:
-    main()
-except Exception as e:
-    logging.error(e)+
+
+main()